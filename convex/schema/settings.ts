import { type Infer, v } from "convex/values"
import { CoreProviders } from "../lib/models"

const CoreProvidersSchema = v.union(
    ...CoreProviders.map((p) => v.literal(p)),
    v.literal("openrouter"),
    v.literal("fal")
)

export const CoreAIProvider = v.object({
    enabled: v.boolean(),
    encryptedKey: v.string()
})

export const CustomAIProvider = v.object({
    name: v.string(),
    enabled: v.boolean(),
    endpoint: v.string(),
    encryptedKey: v.string()
})

export const SupermemoryConfig = v.object({
    enabled: v.boolean(),
    encryptedKey: v.string()
})

<<<<<<< HEAD
export const UserCustomization = v.object({
    name: v.optional(v.string()),
    aiPersonality: v.optional(v.string()),
    additionalContext: v.optional(v.string())
})

=======
>>>>>>> 43f15273
export const MCPServerConfig = v.object({
    name: v.string(),
    url: v.string(),
    type: v.union(v.literal("sse"), v.literal("http")),
<<<<<<< HEAD
=======
    enabled: v.optional(v.boolean()),
>>>>>>> 43f15273
    headers: v.optional(
        v.array(
            v.object({
                key: v.string(),
                value: v.string()
            })
        )
    )
})

const ModelAbilitySchema = v.union(
    v.literal("reasoning"),
    v.literal("vision"),
    v.literal("function_calling"),
    v.literal("pdf")
)
export type ModelAbility = Infer<typeof ModelAbilitySchema>

export const CustomModel = v.object({
    enabled: v.boolean(),
    name: v.optional(v.string()),
    modelId: v.string(),
    providerId: v.union(CoreProvidersSchema, v.string()),
    contextLength: v.number(),
    maxTokens: v.number(),
    abilities: v.array(ModelAbilitySchema)
})

export const NonSensitiveUserSettings = v.object({
    userId: v.string(),
    searchProvider: v.union(v.literal("firecrawl"), v.literal("brave")),
    searchIncludeSourcesByDefault: v.boolean(),
    customModels: v.record(v.string(), CustomModel),
    titleGenerationModel: v.string(),
    customThemes: v.optional(v.array(v.string())),
    supermemory: v.optional(SupermemoryConfig),
<<<<<<< HEAD
    mcpServers: v.optional(v.array(MCPServerConfig)),
    customization: v.optional(UserCustomization)
=======
    mcpServers: v.optional(v.array(MCPServerConfig))
>>>>>>> 43f15273
})

export const UserSettings = v.object({
    ...NonSensitiveUserSettings.fields,
    coreAIProviders: v.record(v.string(), CoreAIProvider),
    customAIProviders: v.record(v.string(), CustomAIProvider)
})<|MERGE_RESOLUTION|>--- conflicted
+++ resolved
@@ -24,23 +24,17 @@
     encryptedKey: v.string()
 })
 
-<<<<<<< HEAD
 export const UserCustomization = v.object({
     name: v.optional(v.string()),
     aiPersonality: v.optional(v.string()),
     additionalContext: v.optional(v.string())
 })
 
-=======
->>>>>>> 43f15273
 export const MCPServerConfig = v.object({
     name: v.string(),
     url: v.string(),
     type: v.union(v.literal("sse"), v.literal("http")),
-<<<<<<< HEAD
-=======
     enabled: v.optional(v.boolean()),
->>>>>>> 43f15273
     headers: v.optional(
         v.array(
             v.object({
@@ -77,12 +71,8 @@
     titleGenerationModel: v.string(),
     customThemes: v.optional(v.array(v.string())),
     supermemory: v.optional(SupermemoryConfig),
-<<<<<<< HEAD
     mcpServers: v.optional(v.array(MCPServerConfig)),
     customization: v.optional(UserCustomization)
-=======
-    mcpServers: v.optional(v.array(MCPServerConfig))
->>>>>>> 43f15273
 })
 
 export const UserSettings = v.object({
