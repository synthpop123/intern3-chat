<<<<<<< HEAD
import type { GenericActionCtx } from "convex/server"
import { internalMutation } from "../_generated/server"
import type { CoreMessage } from "ai"
import { generateText } from "ai"
import { openai } from "@ai-sdk/openai"
import { api, internal } from "../_generated/api"
import type { Id } from "../_generated/dataModel"
import { google } from "@ai-sdk/google"
import { getLanguageModel, type APIKeyConfig } from "../lib/models"
=======
>>>>>>> e0014cdf
import { ChatError } from "@/lib/errors"
import { type CoreMessage, generateText } from "ai"
import type { GenericActionCtx } from "convex/server"
import { internal } from "../_generated/api"
import type { DataModel, Id } from "../_generated/dataModel"
import { createLanguageModel } from "../lib/models"

const contentToText = (content: CoreMessage["content"]): string => {
    if (typeof content === "string") {
        return content
    }

    if (Array.isArray(content)) {
        return content
            .map((part) => {
                if (part.type === "text") {
                    return part.text
                }
                if (part.type === "image") {
                    return "[image]"
                }
                if (part.type === "file") {
                    return `[file: ${part.filename || "unknown"}]`
                }
                if (part.type === "tool-call") {
                    return `[tool: ${part.toolName}]`
                }
                if (part.type === "tool-result") {
                    return `[tool result: ${part.toolName}]`
                }
                if (part.type === "reasoning") {
                    return `[reasoning: ${part.text}]`
                }
                return ""
            })
            .join(" ")
    }

    return ""
}

export const generateThreadName = async (
    ctx: GenericActionCtx<DataModel>,
    threadId: Id<"threads">,
    messages: CoreMessage[],
    userId: string
) => {
    const relevant_messages = messages.filter((message) => message.role !== "system").slice(0, 5)

    const userGoogleApiKey = await ctx.runQuery(internal.apikeys.getDecryptedApiKey, {
        userId,
        provider: "google"
    })

    // Create API key configuration for the registry
    const apiKeys: APIKeyConfig = {
        google: userGoogleApiKey
    }

    const modelResult = getLanguageModel("google:gemini-2.0-flash-lite", apiKeys)
    if (modelResult instanceof ChatError) return modelResult

    const result = await generateText({
        model: modelResult,
        messages: [
            {
                role: "system",
                content: `
You are tasked with generating a concise, descriptive title for a chat conversation based on the initial messages. The title should:

1. Be 2-6 words long
2. Capture the main topic or question being discussed
3. Be clear and specific
4. Use title case (capitalize first letter of each major word)
5. Not include quotation marks or special characters
6. Be professional and appropriate

Examples of good titles:
- "Python Data Analysis Help"
- "React Component Design"
- "Travel Planning Italy"
- "Budget Spreadsheet Formula"
- "Career Change Advice"

Generate a title that accurately represents what this conversation is about based on the messages provided.`
            },
            {
                role: "user",
                content: `Here are the first 5 messages of the conversation:

${relevant_messages.map((message) => `${message.role}: ${contentToText(message.content)}`).join("\n")}

Generate a title that accurately represents what this conversation is about based on the messages provided.`
            }
        ]
    })

    await ctx.runMutation(internal.threads.updateThreadName, {
        threadId,
        name: result.text
    })

    return result.text
}<|MERGE_RESOLUTION|>--- conflicted
+++ resolved
@@ -1,21 +1,9 @@
-<<<<<<< HEAD
-import type { GenericActionCtx } from "convex/server"
-import { internalMutation } from "../_generated/server"
-import type { CoreMessage } from "ai"
-import { generateText } from "ai"
-import { openai } from "@ai-sdk/openai"
-import { api, internal } from "../_generated/api"
-import type { Id } from "../_generated/dataModel"
-import { google } from "@ai-sdk/google"
-import { getLanguageModel, type APIKeyConfig } from "../lib/models"
-=======
->>>>>>> e0014cdf
 import { ChatError } from "@/lib/errors"
 import { type CoreMessage, generateText } from "ai"
 import type { GenericActionCtx } from "convex/server"
 import { internal } from "../_generated/api"
 import type { DataModel, Id } from "../_generated/dataModel"
-import { createLanguageModel } from "../lib/models"
+import { getLanguageModel, type APIKeyConfig } from "../lib/models"
 
 const contentToText = (content: CoreMessage["content"]): string => {
     if (typeof content === "string") {
