--- conflicted
+++ resolved
@@ -19,11 +19,8 @@
         titleGenerationModel: "gemini-2.0-flash-lite",
         customThemes: [],
         supermemory: undefined,
-<<<<<<< HEAD
-        customization: undefined
-=======
+        customization: undefined,
         mcpServers: []
->>>>>>> 43f15273
     }) satisfies Infer<typeof UserSettings>
 
 const getSettings = async (
