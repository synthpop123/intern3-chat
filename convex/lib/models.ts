--- conflicted
+++ resolved
@@ -39,7 +39,6 @@
     {
       id: "gemini-2.0-flash-lite",
       name: "Gemini 2.0 Flash Lite",
-<<<<<<< HEAD
       provider: "google",
     },
     {
@@ -47,25 +46,13 @@
       name: "Gemini 2.5 Flash",
       provider: "google",
     },
-=======
-      provider: "google",
-    },
-    {
-      id: "gemini-2.5-flash-preview-05-20",
-      name: "Gemini 2.5 Flash",
-      provider: "google",
-    },
->>>>>>> b3958341
   ] as const;
 };
 
 export function getProviderFromModelId(modelId: string): Provider | null {
   const providerMap: Record<string, Provider> = {
     "gpt-4o": "openai",
-<<<<<<< HEAD
-=======
     "gpt-4o-mini": "openai",
->>>>>>> b3958341
     "claude-3-5-sonnet": "anthropic",
     "gemini-2.0-flash-lite": "google",
     "gemini-2.5-flash-preview-05-20": "google",
