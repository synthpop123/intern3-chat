import { Messages } from "@/components/messages"
import { MODELS_SHARED } from "@/convex/lib/models"
import { useChatActions } from "@/hooks/use-chat-actions"
import { useChatDataProcessor } from "@/hooks/use-chat-data-processor"
import { useChatIntegration } from "@/hooks/use-chat-integration"
import { useDynamicTitle } from "@/hooks/use-dynamic-title"
import { useThreadSync } from "@/hooks/use-thread-sync"
import type { UploadedFile } from "@/lib/chat-store"
// import { useChatStore } from "@/lib/chat-store"
import { useModelStore } from "@/lib/model-store"
import { useMemo } from "react"
import { StickToBottom, useStickToBottomContext } from "use-stick-to-bottom"
import { MultimodalInput } from "./multimodal-input"
import { StickToBottomButton } from "./stick-to-bottom-button"

interface ChatProps {
    threadId: string | undefined
}

const ChatContent = ({ threadId: routeThreadId }: ChatProps) => {
    const { selectedModel, setSelectedModel } = useModelStore()
    const { threadId } = useThreadSync({ routeThreadId })
    const { scrollToBottom } = useStickToBottomContext()
    // const { setTargetFromMessageId } = useChatStore()

    useDynamicTitle({ threadId })

    useMemo(() => {
        if (!selectedModel && MODELS_SHARED.length > 0) {
            setSelectedModel(MODELS_SHARED[0].id)
        }
    }, [selectedModel, setSelectedModel])

    const { status, data, messages } = useChatIntegration({
        threadId
    })

    const { handleInputSubmit, handleRetry, handleEditAndRetry } = useChatActions({
        threadId
    })

    useChatDataProcessor({ data, messages })

    const handleInputSubmitWithScroll = (inputValue?: string, fileValues?: UploadedFile[]) => {
        handleInputSubmit(inputValue, fileValues)
        scrollToBottom({ animation: "instant" })
    }

    return (
        <div className="relative mb-80 flex h-[calc(100vh-64px)] flex-col">
            <Messages
                messages={messages}
                onRetry={handleRetry}
                onEditAndRetry={handleEditAndRetry}
                status={status}
            />
<<<<<<< HEAD
            <div className="-bottom-[3.875rem] md:-bottom-10 absolute right-0 left-0 z-[10] flex justify-center">
                <MultimodalInput onSubmit={handleInputSubmit} status={status} />
=======
            <div className="-bottom-10 absolute right-0 left-0 z-[10] flex flex-col items-center justify-center gap-2">
                <StickToBottomButton />
                <MultimodalInput onSubmit={handleInputSubmitWithScroll} status={status} />
>>>>>>> d217d540
            </div>
        </div>
    )
}

export const Chat = ({ threadId }: ChatProps) => {
    return (
        <StickToBottom className="relative h-full" resize="instant" initial="instant">
            <ChatContent threadId={threadId} />
        </StickToBottom>
    )
}<|MERGE_RESOLUTION|>--- conflicted
+++ resolved
@@ -54,14 +54,9 @@
                 onEditAndRetry={handleEditAndRetry}
                 status={status}
             />
-<<<<<<< HEAD
-            <div className="-bottom-[3.875rem] md:-bottom-10 absolute right-0 left-0 z-[10] flex justify-center">
-                <MultimodalInput onSubmit={handleInputSubmit} status={status} />
-=======
-            <div className="-bottom-10 absolute right-0 left-0 z-[10] flex flex-col items-center justify-center gap-2">
+            <div className="-bottom-[3.875rem] md:-bottom-10 absolute right-0 left-0 z-[10] flex flex-col items-center justify-center gap-2">
                 <StickToBottomButton />
                 <MultimodalInput onSubmit={handleInputSubmitWithScroll} status={status} />
->>>>>>> d217d540
             </div>
         </div>
     )
