import { ChatInput } from "@/components/chat-input";
import { Messages } from "@/components/messages";
import { api } from "@/convex/_generated/api";
import { useChatActions } from "@/hooks/use-chat-actions";
import { useChatDataProcessor } from "@/hooks/use-chat-data-processor";
import { useChatIntegration } from "@/hooks/use-chat-integration";
import { useThreadSync } from "@/hooks/use-thread-sync";
import { useModelStore } from "@/lib/model-store";
import { useQuery as useConvexQuery } from "convex/react";

interface ChatProps {
  threadId: string | undefined;
}

export function Chat({ threadId: routeThreadId }: ChatProps) {
  const { selectedModel, setSelectedModel } = useModelStore();
  const { threadId } = useThreadSync({ routeThreadId });

  const models = useConvexQuery(api.models.getModels, {}) ?? [];
<<<<<<< HEAD
  useEffect(() => {
    if (!selectedModel && models.length > 0) {
      setSelectedModel(models[0].id);
    }
  }, [selectedModel, models, setSelectedModel]);

  const threadMessages = useConvexQuery(
    api.threads.getThreadMessages,
    threadId
      ? {
          threadId: threadId as Id<"threads">,
        }
      : "skip"
  );

  const thread = useConvexQuery(
    api.threads.getThread,
    threadId ? { threadId: threadId as Id<"threads"> } : "skip"
  );

  const [loadingMessages, initialMessages] = useMemo(() => {
    if (!threadMessages) return ["loading" as const, []];
    if ("error" in threadMessages) return ["error" as const, []];
    return ["ready" as const, backendToUiMessages(threadMessages)];
  }, [threadMessages]);

  const {
    messages,
    append,
    experimental_resume,
    data,
    setMessages,
    setData,
    status,
    stop,
  } = useChat({
    id: threadId === undefined ? `new_chat_${rerenderTrigger}` : threadId,
    headers: {
      authorization: `Bearer ${tokenData.token}`,
    },
    experimental_throttle: 50,
    experimental_prepareRequestBody(body) {
      const proposedNewAssistantId = generateIdSeeded();
      seedNextId.current = proposedNewAssistantId;

      const messages = body.messages as Message[];
      const message = messages[messages.length - 1];
      return {
        id: threadId,
        proposedNewAssistantId,
        model: selectedModel,
        message: {
          parts: message?.parts,
          role: message?.role,
          messageId: message?.id,
        },
      };
    },
    initialMessages,
    onFinish: () => {
      if (shouldUpdateQueryRef.current) {
        shouldUpdateQueryRef.current = false;
        setRerenderTrigger(nanoid());
      }
    },
    api: `${browserEnv("VITE_CONVEX_API_URL")}/chat`,
    generateId: generateIdSeeded,
  });

  useAutoResume({
    autoResume: true,
    loadingMessages,
    initialMessages,
    experimental_resume,
    data,
    setMessages,
    thread: thread || undefined,
    threadId,
    status,
    messages,
=======
  if (!selectedModel && models.length > 0) {
    setSelectedModel(models[0].id);
  }

  const { status, append, stop, data, messages } = useChatIntegration({
    threadId,
>>>>>>> 8efc7625
  });

  const { handleInputSubmit, input, files, setInput, setFiles } =
    useChatActions({
      append,
      stop,
      status,
    });

  useChatDataProcessor({ data, messages });

  return (
    <div className="relative mb-80 flex h-[calc(100vh-64px)] flex-col">
      <Messages messages={messages} />
      <ChatInput
        onSubmit={handleInputSubmit}
        status={status}
        input={input}
        files={files}
        setInput={setInput}
        setFiles={setFiles}
      />
    </div>
  );
}<|MERGE_RESOLUTION|>--- conflicted
+++ resolved
@@ -17,95 +17,12 @@
   const { threadId } = useThreadSync({ routeThreadId });
 
   const models = useConvexQuery(api.models.getModels, {}) ?? [];
-<<<<<<< HEAD
-  useEffect(() => {
-    if (!selectedModel && models.length > 0) {
-      setSelectedModel(models[0].id);
-    }
-  }, [selectedModel, models, setSelectedModel]);
-
-  const threadMessages = useConvexQuery(
-    api.threads.getThreadMessages,
-    threadId
-      ? {
-          threadId: threadId as Id<"threads">,
-        }
-      : "skip"
-  );
-
-  const thread = useConvexQuery(
-    api.threads.getThread,
-    threadId ? { threadId: threadId as Id<"threads"> } : "skip"
-  );
-
-  const [loadingMessages, initialMessages] = useMemo(() => {
-    if (!threadMessages) return ["loading" as const, []];
-    if ("error" in threadMessages) return ["error" as const, []];
-    return ["ready" as const, backendToUiMessages(threadMessages)];
-  }, [threadMessages]);
-
-  const {
-    messages,
-    append,
-    experimental_resume,
-    data,
-    setMessages,
-    setData,
-    status,
-    stop,
-  } = useChat({
-    id: threadId === undefined ? `new_chat_${rerenderTrigger}` : threadId,
-    headers: {
-      authorization: `Bearer ${tokenData.token}`,
-    },
-    experimental_throttle: 50,
-    experimental_prepareRequestBody(body) {
-      const proposedNewAssistantId = generateIdSeeded();
-      seedNextId.current = proposedNewAssistantId;
-
-      const messages = body.messages as Message[];
-      const message = messages[messages.length - 1];
-      return {
-        id: threadId,
-        proposedNewAssistantId,
-        model: selectedModel,
-        message: {
-          parts: message?.parts,
-          role: message?.role,
-          messageId: message?.id,
-        },
-      };
-    },
-    initialMessages,
-    onFinish: () => {
-      if (shouldUpdateQueryRef.current) {
-        shouldUpdateQueryRef.current = false;
-        setRerenderTrigger(nanoid());
-      }
-    },
-    api: `${browserEnv("VITE_CONVEX_API_URL")}/chat`,
-    generateId: generateIdSeeded,
-  });
-
-  useAutoResume({
-    autoResume: true,
-    loadingMessages,
-    initialMessages,
-    experimental_resume,
-    data,
-    setMessages,
-    thread: thread || undefined,
-    threadId,
-    status,
-    messages,
-=======
   if (!selectedModel && models.length > 0) {
     setSelectedModel(models[0].id);
   }
 
   const { status, append, stop, data, messages } = useChatIntegration({
     threadId,
->>>>>>> 8efc7625
   });
 
   const { handleInputSubmit, input, files, setInput, setFiles } =
