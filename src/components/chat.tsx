import { FolderView } from "@/components/folder-view"
import { Messages } from "@/components/messages"
import type { Id } from "@/convex/_generated/dataModel"
import { MODELS_SHARED } from "@/convex/lib/models"
import { useSession } from "@/hooks/auth-hooks"
import { useChatActions } from "@/hooks/use-chat-actions"
import { useChatDataProcessor } from "@/hooks/use-chat-data-processor"
import { useChatIntegration } from "@/hooks/use-chat-integration"
import { useDynamicTitle } from "@/hooks/use-dynamic-title"
import { useThreadSync } from "@/hooks/use-thread-sync"
import type { UploadedFile } from "@/lib/chat-store"
import { useModelStore } from "@/lib/model-store"
import { useThemeStore } from "@/lib/theme-store"
import { AnimatePresence, motion } from "motion/react"
import { useMemo } from "react"
import { useStickToBottom } from "use-stick-to-bottom"
import { Logo } from "./logo"
import { MultimodalInput } from "./multimodal-input"
import { SignupMessagePrompt } from "./signup-message-prompt"
import { StickToBottomButton } from "./stick-to-bottom-button"

interface ChatProps {
    threadId: string | undefined
    folderId?: Id<"projects">
}

const ChatContent = ({ threadId: routeThreadId, folderId }: ChatProps) => {
    const { selectedModel, setSelectedModel } = useModelStore()
    const { threadId } = useThreadSync({ routeThreadId })
    const { scrollToBottom, isAtBottom, contentRef, scrollRef } = useStickToBottom({
        initial: "instant",
        resize: "instant"
    })
    const { themeState } = useThemeStore()
    const mode = themeState.currentMode
    // const { setTargetFromMessageId } = useChatStore()
    const { data: session } = useSession()

    useDynamicTitle({ threadId })

    useMemo(() => {
        if (!selectedModel && MODELS_SHARED.length > 0) {
            setSelectedModel(MODELS_SHARED[0].id)
        }
    }, [selectedModel, setSelectedModel])

    // If we have a folderId, render the folder view
    if (folderId) {
        if (!session?.user) {
            return (
                <div className="relative flex h-[calc(100vh-64px)] items-center justify-center">
                    <SignupMessagePrompt />
                </div>
            )
        }
        return <FolderView folderId={folderId} />
    }

    const { status, data, messages } = useChatIntegration({
        threadId,
        folderId
    })

    const { handleInputSubmit, handleRetry, handleEditAndRetry } = useChatActions({
        threadId,
        folderId
    })

    useChatDataProcessor({ data, messages })

    const handleInputSubmitWithScroll = (inputValue?: string, fileValues?: UploadedFile[]) => {
        handleInputSubmit(inputValue, fileValues)
        scrollToBottom({ animation: "smooth" })
    }

    const isEmpty = !threadId && messages.length === 0
    const userName = session?.user?.name

    if (!session?.user) {
        return (
            <div className="relative flex h-[calc(100vh-64px)] items-center justify-center">
                <SignupMessagePrompt />
            </div>
        )
    }

    return (
        <div className="relative mb-80 flex h-[calc(100vh-64px)] flex-col">
            <Messages
                messages={messages}
                onRetry={handleRetry}
                onEditAndRetry={handleEditAndRetry}
                status={status}
                contentRef={contentRef}
                scrollRef={scrollRef}
            />

            <AnimatePresence mode="sync">
                {isEmpty ? (
                    <motion.div
                        key="centered-input"
                        initial={{ opacity: 0, y: 20 }}
                        animate={{ opacity: 1, y: 0 }}
                        exit={{ opacity: 0, y: -20 }}
                        transition={{ duration: 0.2, ease: "easeInOut" }}
                        className="absolute inset-0 flex flex-col items-center justify-center"
                    >
                        <div className="mb-6 size-16 rounded-full border-2 opacity-80">
                            <Logo />
                        </div>
                        <motion.div
                            initial={{ opacity: 0, y: 10 }}
                            animate={{ opacity: 1, y: 0 }}
                            transition={{ duration: 0.2 }}
                            className="mb-8 text-center"
                        >
                            <h1 className="px-4 font-medium text-3xl text-foreground">
                                {userName
                                    ? `What do you want to explore, ${userName?.split(" ")[0]}?`
                                    : "What do you want to explore?"}
                            </h1>
                        </motion.div>

                        <motion.div
                            initial={{ opacity: 0, scale: 0.95 }}
                            animate={{ opacity: 1, scale: 1 }}
                            transition={{ duration: 0.2 }}
                            className="w-full max-w-4xl px-4"
                        >
                            <MultimodalInput
                                onSubmit={handleInputSubmitWithScroll}
                                status={status}
                            />
                        </motion.div>
                    </motion.div>
                ) : (
                    <motion.div
                        key="bottom-input"
                        initial={{ opacity: 0, y: 20 }}
                        animate={{ opacity: 1, y: 0 }}
                        exit={{ opacity: 0, y: 20 }}
                        transition={{ duration: 0.2, ease: "easeInOut" }}
                        className="-bottom-[3.875rem] md:-bottom-10 -left-2 absolute right-0 z-[10] flex flex-col items-center justify-center gap-2"
                    >
                        <StickToBottomButton
                            isAtBottom={isAtBottom}
                            scrollToBottom={scrollToBottom}
                        />
                        <MultimodalInput onSubmit={handleInputSubmitWithScroll} status={status} />
                    </motion.div>
                )}
            </AnimatePresence>
        </div>
    )
}

<<<<<<< HEAD
export const Chat = ({ threadId, folderId }: ChatProps) => {
    return (
        <StickToBottom className="relative h-full" resize="instant" initial="instant">
            <ChatContent threadId={threadId} folderId={folderId} />
        </StickToBottom>
    )
=======
export const Chat = ({ threadId }: ChatProps) => {
    return <ChatContent threadId={threadId} />
>>>>>>> ca914f61
}<|MERGE_RESOLUTION|>--- conflicted
+++ resolved
@@ -154,15 +154,6 @@
     )
 }
 
-<<<<<<< HEAD
-export const Chat = ({ threadId, folderId }: ChatProps) => {
-    return (
-        <StickToBottom className="relative h-full" resize="instant" initial="instant">
-            <ChatContent threadId={threadId} folderId={folderId} />
-        </StickToBottom>
-    )
-=======
 export const Chat = ({ threadId }: ChatProps) => {
     return <ChatContent threadId={threadId} />
->>>>>>> ca914f61
 }