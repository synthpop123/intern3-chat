--- conflicted
+++ resolved
@@ -11,11 +11,7 @@
 import { useModelStore } from "@/lib/model-store"
 import { cn } from "@/lib/utils"
 import type { useChat } from "@ai-sdk/react"
-<<<<<<< HEAD
 import { ArrowUp, Globe, Loader2, Paperclip, Square, X } from "lucide-react"
-=======
-import { ArrowUp, Loader2, Paperclip, Search, Square, X } from "lucide-react"
->>>>>>> 6148c861
 import { useRef } from "react"
 
 export function MultimodalInput({
@@ -26,11 +22,7 @@
     status: ReturnType<typeof useChat>["status"]
 }) {
     const { selectedModel, setSelectedModel, enabledTools, setEnabledTools } = useModelStore()
-<<<<<<< HEAD
-    const { files, setFiles } = useChatStore()
-=======
     const { files, setFiles, input, setInput } = useChatStore()
->>>>>>> 6148c861
     const isLoading = status === "streaming"
     const uploadInputRef = useRef<HTMLInputElement>(null)
     const promptInputRef = useRef<PromptInputRef>(null)
@@ -91,8 +83,11 @@
                     ))}
                 </div>
             )}
-<<<<<<< HEAD
-            <PromptInputTextarea placeholder="Ask me anything..." />
+            <PromptInputTextarea
+                placeholder="Ask me anything..."
+                value={input}
+                onChange={(e) => setInput(e.target.value)}
+            />
 
             <PromptInputActions className="flex items-center justify-between gap-2 pt-2">
                 <div className="flex items-center gap-2">
@@ -144,63 +139,6 @@
                     }
                 </div>
 
-=======
-
-            <PromptInputTextarea
-                placeholder="Ask me anything..."
-                value={input}
-                onChange={(e) => setInput(e.target.value)}
-            />
-
-            <PromptInputActions className="flex items-center justify-between gap-2 pt-2">
-                <div className="flex items-center gap-0.5">
-                    <PromptInputAction tooltip="Attach files">
-                        <label
-                            htmlFor="file-upload"
-                            className="flex h-8 w-8 cursor-pointer items-center justify-center rounded-2xl hover:bg-secondary-foreground/10"
-                        >
-                            <input
-                                type="file"
-                                multiple
-                                onChange={handleFileChange}
-                                className="hidden"
-                                id="file-upload"
-                                ref={uploadInputRef}
-                            />
-                            <Paperclip className="-rotate-45 size-5 text-primary" />
-                        </label>
-                    </PromptInputAction>
-                    {selectedModel && (
-                        <ModelSelector
-                            selectedModel={selectedModel}
-                            onModelChange={setSelectedModel}
-                        />
-                    )}
-
-                    {
-                        <PromptInputAction tooltip="Search the web">
-                            <button
-                                type="button"
-                                onClick={() => {
-                                    setEnabledTools(
-                                        enabledTools.includes("web_search")
-                                            ? enabledTools.filter((tool) => tool !== "web_search")
-                                            : [...enabledTools, "web_search"]
-                                    )
-                                }}
-                                className={cn(
-                                    "flex h-8 w-8 cursor-pointer items-center justify-center rounded-2xl hover:bg-secondary-foreground/10",
-                                    enabledTools.includes("web_search") &&
-                                        "bg-secondary-foreground/10"
-                                )}
-                            >
-                                <Search className="size-5 text-primary" />
-                            </button>
-                        </PromptInputAction>
-                    }
-                </div>
-
->>>>>>> 6148c861
                 <PromptInputAction tooltip={isLoading ? "Stop generation" : "Send message"}>
                     <Button
                         variant="default"
