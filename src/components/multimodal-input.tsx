--- conflicted
+++ resolved
@@ -12,13 +12,8 @@
 import { useModelStore } from "@/lib/model-store"
 import { cn } from "@/lib/utils"
 import type { useChat } from "@ai-sdk/react"
-<<<<<<< HEAD
-import { ArrowUp, Globe, Loader2, Paperclip, Square, X } from "lucide-react"
-import { useRef } from "react"
-=======
-import { ArrowUp, Loader2, Paperclip, Search, Square, Upload, X } from "lucide-react"
+import { ArrowUp, Globe, Loader2, Paperclip, Square, Upload, X } from "lucide-react"
 import { useCallback, useRef, useState } from "react"
->>>>>>> addceea6
 
 export function MultimodalInput({
     onSubmit,
@@ -150,98 +145,13 @@
     }
 
     return (
-        <div
-            className={cn(
-                "mx-auto w-full max-w-2xl",
-                dragActive && "rounded-lg ring-2 ring-primary ring-offset-2"
-            )}
-            onDrop={handleDrop}
-            onDragOver={handleDragOver}
-            onDragLeave={handleDragLeave}
-        >
+        <div>
             <PromptInput
-                ref={promptInputRef}
-                isLoading={isLoading}
-                onSubmit={handleSubmit}
-                className="w-full"
+                className={cn(
+                    "mx-auto w-full max-w-2xl",
+                    dragActive && "rounded-lg ring-2 ring-primary ring-offset-2"
+                )}
             >
-                {uploadedFiles.length > 0 && (
-                    <div className="flex flex-wrap gap-2 pb-2">
-                        {uploadedFiles.map((uploadedFile) => (
-                            <div
-                                key={uploadedFile.key}
-                                className="flex items-center gap-2 rounded-lg bg-secondary px-3 py-2 text-sm"
-                            >
-                                <Paperclip className="size-4" />
-                                <div className="flex flex-col">
-                                    <span className="max-w-[120px] truncate">
-                                        {uploadedFile.fileName}
-                                    </span>
-                                    <span className="text-muted-foreground text-xs">
-                                        {formatFileSize(uploadedFile.fileSize)}
-                                    </span>
-                                </div>
-                                <button
-                                    type="button"
-                                    onClick={() => handleRemoveFile(uploadedFile.key)}
-                                    className="rounded-full p-1 hover:bg-secondary/50"
-                                >
-                                    <X className="size-4" />
-                                </button>
-                            </div>
-                        ))}
-                    </div>
-                )}
-
-                {dragActive && (
-                    <div className="absolute inset-0 z-10 flex items-center justify-center rounded-lg border-2 border-primary border-dashed bg-primary/5">
-                        <div className="text-center">
-                            <Upload className="mx-auto mb-2 h-8 w-8 text-primary" />
-                            <p className="font-medium text-primary text-sm">
-                                Drop files here to upload
-                            </p>
-                        </div>
-<<<<<<< HEAD
-                    ))}
-                </div>
-            )}
-            <PromptInputTextarea
-                placeholder="Ask me anything..."
-                value={input}
-                onChange={(e) => setInput(e.target.value)}
-            />
-
-            <PromptInputActions className="flex items-center justify-between gap-2 pt-2">
-                <div className="flex items-center gap-2">
-                    {selectedModel && (
-                        <ModelSelector
-                            selectedModel={selectedModel}
-                            onModelChange={setSelectedModel}
-                        />
-                    )}
-                    <PromptInputAction tooltip="Attach files">
-                        <label
-                            htmlFor="file-upload"
-                            className="flex h-9 w-9 cursor-pointer items-center justify-center gap-1 rounded-full border border-accent hover:bg-secondary"
-                        >
-                            <input
-                                type="file"
-                                multiple
-                                onChange={handleFileChange}
-                                className="hidden"
-                                id="file-upload"
-                                ref={uploadInputRef}
-                            />
-                            <Paperclip className="-rotate-45 size-4 text-primary" />
-                            {/* <span className="text-sm">Attach</span> */}
-                        </label>
-                    </PromptInputAction>
-
-                    {
-=======
-                    </div>
-                )}
-
                 <PromptInputTextarea
                     placeholder="Ask me anything..."
                     value={input}
@@ -249,14 +159,56 @@
                 />
 
                 <PromptInputActions className="flex items-center justify-between gap-2 pt-2">
-                    <div className="flex items-center gap-0.5">
+                    <div className="flex items-center gap-2">
+                        {selectedModel && (
+                            <ModelSelector
+                                selectedModel={selectedModel}
+                                onModelChange={setSelectedModel}
+                            />
+                        )}
+
+                        {uploadedFiles.length > 0 && (
+                            <div className="flex flex-wrap gap-2 pb-2">
+                                {uploadedFiles.map((uploadedFile) => (
+                                    <div
+                                        key={uploadedFile.key}
+                                        className="flex items-center gap-2 rounded-lg bg-secondary px-3 py-2 text-sm"
+                                    >
+                                        <Paperclip className="size-4" />
+                                        <div className="flex flex-col">
+                                            <span className="max-w-[120px] truncate">
+                                                {uploadedFile.fileName}
+                                            </span>
+                                            <span className="text-muted-foreground text-xs">
+                                                {formatFileSize(uploadedFile.fileSize)}
+                                            </span>
+                                        </div>
+                                        <button
+                                            type="button"
+                                            onClick={() => handleRemoveFile(uploadedFile.key)}
+                                            className="rounded-full p-1 hover:bg-secondary/50"
+                                        >
+                                            <X className="size-4" />
+                                        </button>
+                                    </div>
+                                ))}
+                            </div>
+                        )}
+
+                        {dragActive && (
+                            <div className="absolute inset-0 z-10 flex items-center justify-center rounded-lg border-2 border-primary border-dashed bg-primary/5">
+                                <div className="text-center">
+                                    <Upload className="mx-auto mb-2 h-8 w-8 text-primary" />
+                                    <p className="font-medium text-primary text-sm">
+                                        Drop files here to upload
+                                    </p>
+                                </div>
+                            </div>
+                        )}
                         <PromptInputAction tooltip="Attach files">
                             <label
                                 htmlFor="file-upload"
-                                className={cn(
-                                    "flex h-8 w-8 cursor-pointer items-center justify-center rounded-2xl hover:bg-secondary-foreground/10",
-                                    uploading && "cursor-not-allowed opacity-50"
-                                )}
+                                className="flex h-9 w-9 cursor-pointer items-center justify-center gap-1 rounded-full border border-accent hover:bg-secondary"
                             >
                                 <input
                                     type="file"
@@ -265,23 +217,16 @@
                                     className="hidden"
                                     id="file-upload"
                                     ref={uploadInputRef}
-                                    disabled={uploading}
                                 />
                                 {uploading ? (
                                     <Loader2 className="size-5 animate-spin text-primary" />
                                 ) : (
                                     <Paperclip className="-rotate-45 size-5 text-primary" />
                                 )}
+                                {/* <span className="text-sm">Attach</span> */}
                             </label>
                         </PromptInputAction>
-                        {selectedModel && (
-                            <ModelSelector
-                                selectedModel={selectedModel}
-                                onModelChange={setSelectedModel}
-                            />
-                        )}
-
->>>>>>> addceea6
+
                         <PromptInputAction tooltip="Search the web">
                             <button
                                 type="button"
