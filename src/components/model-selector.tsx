import Claude from "@/assets/claude.svg"
import Gemini from "@/assets/gemini.svg"
import OpenAI from "@/assets/openai.svg"
import { buttonVariants } from "@/components/ui/button"
import {
<<<<<<< HEAD
  Command,
  CommandEmpty,
  CommandGroup,
  CommandInput,
  CommandItem,
  CommandList,
} from "@/components/ui/command";
import {
  Popover,
  PopoverContent,
  PopoverTrigger,
} from "@/components/ui/popover";
import { ScrollArea } from "@/components/ui/scroll-area";
import { MODELS_SHARED, type SharedModel } from "@/convex/lib/models";
import { cn } from "@/lib/utils";
import { Check, ChevronDown } from "lucide-react";
import * as React from "react";
=======
    Command,
    CommandEmpty,
    CommandGroup,
    CommandInput,
    CommandItem,
    CommandList
} from "@/components/ui/command"
import { Popover, PopoverContent, PopoverTrigger } from "@/components/ui/popover"
import { ScrollArea } from "@/components/ui/scroll-area"
import { MODELS_SHARED, type modelSchema } from "@/convex/lib/models"
import { cn } from "@/lib/utils"
import { Check, ChevronDown } from "lucide-react"
import * as React from "react"
import type { z } from "zod"

type Model = z.infer<typeof modelSchema>
>>>>>>> e0014cdf

export function ModelSelector({
    selectedModel,
    onModelChange,
    className
}: {
    selectedModel: string
    onModelChange: (modelId: string) => void
    className?: string
}) {
    const [open, setOpen] = React.useState(false)
    const selectedModelData = MODELS_SHARED.find((model) => model.id === selectedModel)

<<<<<<< HEAD
  const groupedModels = Object.entries(
    MODELS_SHARED.reduce<Record<string, SharedModel[]>>((acc, model) => {
      const provider = model.id.split(":")[0];
      if (!acc[provider]) {
        acc[provider] = [];
      }
      acc[provider].push(model);
      return acc;
    }, {})
  );
=======
    const groupedModels = Object.entries(
        MODELS_SHARED.reduce<Record<string, Model[]>>((acc, model) => {
            if (!acc[model.provider]) {
                acc[model.provider] = []
            }
            acc[model.provider].push(model)
            return acc
        }, {})
    )
>>>>>>> e0014cdf

    // React.useEffect(() => {
    //     const down = (e: KeyboardEvent) => {
    //         if (e.key === "k" && (e.metaKey || e.ctrlKey)) {
    //             e.preventDefault()
    //             setOpen((open) => !open)
    //         }
    //     }

    //     document.addEventListener("keydown", down)
    //     return () => document.removeEventListener("keydown", down)
    // }, [])

<<<<<<< HEAD
  return (
    <Popover open={open} onOpenChange={setOpen}>
      <PopoverTrigger asChild>
        <Button
          variant="ghost"
          aria-expanded={open}
          className={cn(
            "gap-2 rounded-full bg-background font-normal",
            className
          )}
        >
          <span>{selectedModelData?.name}</span>
          <ChevronDown className="ml-auto h-4 w-4" />
        </Button>
      </PopoverTrigger>
      <PopoverContent className="w-[200px] p-0" align="start">
        <Command>
          <CommandInput placeholder="Search models..." className="h-9" />
          <CommandList>
            <CommandEmpty>No model found.</CommandEmpty>
            <ScrollArea className="h-[300px]">
              {groupedModels.map(([provider, providerModels]) => (
                <CommandGroup key={provider} heading={provider}>
                  {providerModels.map((model) => {
                    const provider = model.id.split(":")[0];
                    return (
                    <CommandItem
                      key={model.id}
                      onSelect={() => {
                        onModelChange(model.id);
                        setOpen(false);
                      }}
                      className="flex items-center gap-2"
                    >
                      {provider === "openai" && <OpenAI />}
                      {provider === "anthropic" && <Claude />}
                      {provider === "google" && <Gemini />}
                      <span>{model.name}</span>
                      {model.id === selectedModel && (
                        <Check className="ml-auto h-4 w-4" />
                      )}
                    </CommandItem>
                  )})}
                </CommandGroup>
              ))}
            </ScrollArea>
          </CommandList>
        </Command>
      </PopoverContent>
    </Popover>
  );
=======
    return (
        <Popover open={open} onOpenChange={setOpen}>
            <PopoverTrigger asChild>
                <select
                    aria-expanded={open}
                    className={cn(
                        buttonVariants({ variant: "ghost" }),
                        "gap-2 rounded-full bg-background font-normal",
                        className
                    )}
                >
                    <span>{selectedModelData?.name}</span>
                    <ChevronDown className="ml-auto h-4 w-4" />
                </select>
            </PopoverTrigger>
            <PopoverContent className="w-[200px] p-0" align="start">
                <Command>
                    <CommandInput placeholder="Search models..." className="h-9" />
                    <CommandList>
                        <CommandEmpty>No model found.</CommandEmpty>
                        <ScrollArea className="h-[300px]">
                            {groupedModels.map(([provider, providerModels]) => (
                                <CommandGroup key={provider} heading={provider}>
                                    {providerModels.map((model) => (
                                        <CommandItem
                                            key={model.id}
                                            onSelect={() => {
                                                onModelChange(model.id)
                                                setOpen(false)
                                            }}
                                            className="flex items-center gap-2"
                                        >
                                            {model.provider === "openai" && <OpenAI />}
                                            {model.provider === "anthropic" && <Claude />}
                                            {model.provider === "google" && <Gemini />}
                                            <span>{model.name}</span>
                                            {model.id === selectedModel && (
                                                <Check className="ml-auto h-4 w-4" />
                                            )}
                                        </CommandItem>
                                    ))}
                                </CommandGroup>
                            ))}
                        </ScrollArea>
                    </CommandList>
                </Command>
            </PopoverContent>
        </Popover>
    )
>>>>>>> e0014cdf
}<|MERGE_RESOLUTION|>--- conflicted
+++ resolved
@@ -1,27 +1,8 @@
 import Claude from "@/assets/claude.svg"
 import Gemini from "@/assets/gemini.svg"
 import OpenAI from "@/assets/openai.svg"
-import { buttonVariants } from "@/components/ui/button"
+import { Button } from "@/components/ui/button"
 import {
-<<<<<<< HEAD
-  Command,
-  CommandEmpty,
-  CommandGroup,
-  CommandInput,
-  CommandItem,
-  CommandList,
-} from "@/components/ui/command";
-import {
-  Popover,
-  PopoverContent,
-  PopoverTrigger,
-} from "@/components/ui/popover";
-import { ScrollArea } from "@/components/ui/scroll-area";
-import { MODELS_SHARED, type SharedModel } from "@/convex/lib/models";
-import { cn } from "@/lib/utils";
-import { Check, ChevronDown } from "lucide-react";
-import * as React from "react";
-=======
     Command,
     CommandEmpty,
     CommandGroup,
@@ -31,14 +12,10 @@
 } from "@/components/ui/command"
 import { Popover, PopoverContent, PopoverTrigger } from "@/components/ui/popover"
 import { ScrollArea } from "@/components/ui/scroll-area"
-import { MODELS_SHARED, type modelSchema } from "@/convex/lib/models"
+import { MODELS_SHARED, type SharedModel } from "@/convex/lib/models"
 import { cn } from "@/lib/utils"
 import { Check, ChevronDown } from "lucide-react"
 import * as React from "react"
-import type { z } from "zod"
-
-type Model = z.infer<typeof modelSchema>
->>>>>>> e0014cdf
 
 export function ModelSelector({
     selectedModel,
@@ -52,28 +29,16 @@
     const [open, setOpen] = React.useState(false)
     const selectedModelData = MODELS_SHARED.find((model) => model.id === selectedModel)
 
-<<<<<<< HEAD
-  const groupedModels = Object.entries(
-    MODELS_SHARED.reduce<Record<string, SharedModel[]>>((acc, model) => {
-      const provider = model.id.split(":")[0];
-      if (!acc[provider]) {
-        acc[provider] = [];
-      }
-      acc[provider].push(model);
-      return acc;
-    }, {})
-  );
-=======
     const groupedModels = Object.entries(
-        MODELS_SHARED.reduce<Record<string, Model[]>>((acc, model) => {
-            if (!acc[model.provider]) {
-                acc[model.provider] = []
+        MODELS_SHARED.reduce<Record<string, SharedModel[]>>((acc, model) => {
+            const provider = model.id.split(":")[0]
+            if (!acc[provider]) {
+                acc[provider] = []
             }
-            acc[model.provider].push(model)
+            acc[provider].push(model)
             return acc
         }, {})
     )
->>>>>>> e0014cdf
 
     // React.useEffect(() => {
     //     const down = (e: KeyboardEvent) => {
@@ -87,73 +52,17 @@
     //     return () => document.removeEventListener("keydown", down)
     // }, [])
 
-<<<<<<< HEAD
-  return (
-    <Popover open={open} onOpenChange={setOpen}>
-      <PopoverTrigger asChild>
-        <Button
-          variant="ghost"
-          aria-expanded={open}
-          className={cn(
-            "gap-2 rounded-full bg-background font-normal",
-            className
-          )}
-        >
-          <span>{selectedModelData?.name}</span>
-          <ChevronDown className="ml-auto h-4 w-4" />
-        </Button>
-      </PopoverTrigger>
-      <PopoverContent className="w-[200px] p-0" align="start">
-        <Command>
-          <CommandInput placeholder="Search models..." className="h-9" />
-          <CommandList>
-            <CommandEmpty>No model found.</CommandEmpty>
-            <ScrollArea className="h-[300px]">
-              {groupedModels.map(([provider, providerModels]) => (
-                <CommandGroup key={provider} heading={provider}>
-                  {providerModels.map((model) => {
-                    const provider = model.id.split(":")[0];
-                    return (
-                    <CommandItem
-                      key={model.id}
-                      onSelect={() => {
-                        onModelChange(model.id);
-                        setOpen(false);
-                      }}
-                      className="flex items-center gap-2"
-                    >
-                      {provider === "openai" && <OpenAI />}
-                      {provider === "anthropic" && <Claude />}
-                      {provider === "google" && <Gemini />}
-                      <span>{model.name}</span>
-                      {model.id === selectedModel && (
-                        <Check className="ml-auto h-4 w-4" />
-                      )}
-                    </CommandItem>
-                  )})}
-                </CommandGroup>
-              ))}
-            </ScrollArea>
-          </CommandList>
-        </Command>
-      </PopoverContent>
-    </Popover>
-  );
-=======
     return (
         <Popover open={open} onOpenChange={setOpen}>
             <PopoverTrigger asChild>
-                <select
+                <Button
+                    variant="ghost"
                     aria-expanded={open}
-                    className={cn(
-                        buttonVariants({ variant: "ghost" }),
-                        "gap-2 rounded-full bg-background font-normal",
-                        className
-                    )}
+                    className={cn("gap-2 rounded-full bg-background font-normal", className)}
                 >
                     <span>{selectedModelData?.name}</span>
                     <ChevronDown className="ml-auto h-4 w-4" />
-                </select>
+                </Button>
             </PopoverTrigger>
             <PopoverContent className="w-[200px] p-0" align="start">
                 <Command>
@@ -163,24 +72,27 @@
                         <ScrollArea className="h-[300px]">
                             {groupedModels.map(([provider, providerModels]) => (
                                 <CommandGroup key={provider} heading={provider}>
-                                    {providerModels.map((model) => (
-                                        <CommandItem
-                                            key={model.id}
-                                            onSelect={() => {
-                                                onModelChange(model.id)
-                                                setOpen(false)
-                                            }}
-                                            className="flex items-center gap-2"
-                                        >
-                                            {model.provider === "openai" && <OpenAI />}
-                                            {model.provider === "anthropic" && <Claude />}
-                                            {model.provider === "google" && <Gemini />}
-                                            <span>{model.name}</span>
-                                            {model.id === selectedModel && (
-                                                <Check className="ml-auto h-4 w-4" />
-                                            )}
-                                        </CommandItem>
-                                    ))}
+                                    {providerModels.map((model) => {
+                                        const provider = model.id.split(":")[0]
+                                        return (
+                                            <CommandItem
+                                                key={model.id}
+                                                onSelect={() => {
+                                                    onModelChange(model.id)
+                                                    setOpen(false)
+                                                }}
+                                                className="flex items-center gap-2"
+                                            >
+                                                {provider === "openai" && <OpenAI />}
+                                                {provider === "anthropic" && <Claude />}
+                                                {provider === "google" && <Gemini />}
+                                                <span>{model.name}</span>
+                                                {model.id === selectedModel && (
+                                                    <Check className="ml-auto h-4 w-4" />
+                                                )}
+                                            </CommandItem>
+                                        )
+                                    })}
                                 </CommandGroup>
                             ))}
                         </ScrollArea>
@@ -189,5 +101,4 @@
             </PopoverContent>
         </Popover>
     )
->>>>>>> e0014cdf
 }