--- conflicted
+++ resolved
@@ -9,11 +9,7 @@
 
 export function SettingsLayout({ title, description, action, children }: SettingsLayoutProps) {
     return (
-<<<<<<< HEAD
-        <div className="mx-auto max-w-4xl space-y-8 pb-8">
-=======
         <div className="mx-auto max-w-4xl space-y-8">
->>>>>>> 6148c861
             <div className="flex items-center justify-between">
                 <div>
                     <h1 className="font-semibold text-lg">{title}</h1>
