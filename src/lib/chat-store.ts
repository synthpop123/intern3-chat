import { nanoid } from "nanoid"
import { create } from "zustand"

interface ChatState {
    threadId: string | undefined
    files: File[]
<<<<<<< HEAD
=======
    input: string
>>>>>>> 6148c861
    rerenderTrigger: string
    lastProcessedDataIndex: number
    shouldUpdateQuery: boolean
    skipNextDataCheck: boolean
    attachedStreamIds: Record<string, string>
    pendingStreams: Record<string, boolean>
    targetFromMessageId: string | undefined
    targetMode: "normal" | "edit" | "retry"
}

interface ChatActions {
    setThreadId: (threadId: string | undefined) => void
    setFiles: (files: File[]) => void
    setLastProcessedDataIndex: (index: number) => void
    setShouldUpdateQuery: (should: boolean) => void
    setSkipNextDataCheck: (skip: boolean) => void
    resetChat: () => void
    triggerRerender: () => void
    setAttachedStreamId: (threadId: string, streamId: string) => void
    setPendingStream: (threadId: string, pending: boolean) => void
    setTargetFromMessageId: (messageId: string | undefined) => void
    setTargetMode: (mode: "normal" | "edit" | "retry") => void
<<<<<<< HEAD
=======
    setInput: (input: string) => void
>>>>>>> 6148c861
}

const initialState: ChatState = {
    threadId: undefined,
    files: [],
<<<<<<< HEAD
=======
    input: "",
>>>>>>> 6148c861
    rerenderTrigger: nanoid(),
    lastProcessedDataIndex: -1,
    shouldUpdateQuery: false,
    skipNextDataCheck: true,
    attachedStreamIds: {},
    pendingStreams: {},
    targetFromMessageId: undefined,
    targetMode: "normal"
}

export const useChatStore = create<ChatState & ChatActions>((set, get) => ({
    ...initialState,

    setThreadId: (threadId) => set({ threadId }),
    setFiles: (files) => set({ files }),
    setLastProcessedDataIndex: (lastProcessedDataIndex) => set({ lastProcessedDataIndex }),
    setShouldUpdateQuery: (shouldUpdateQuery) => set({ shouldUpdateQuery }),
    setSkipNextDataCheck: (skipNextDataCheck) => set({ skipNextDataCheck }),
<<<<<<< HEAD
=======
    setInput: (input) => set({ input }),
>>>>>>> 6148c861

    resetChat: () => {
        set({
            ...initialState,
            rerenderTrigger: nanoid(),
            attachedStreamIds: {},
            targetFromMessageId: undefined,
            targetMode: "normal"
        })
    },

    triggerRerender: () => {
        set({ rerenderTrigger: nanoid() })
    },

    setAttachedStreamId: (threadId, streamId) => {
        if (!threadId) return
        set((state) => ({
            attachedStreamIds: {
                ...state.attachedStreamIds,
                [threadId]: streamId
            }
        }))
    },

    setPendingStream: (threadId, pending) => {
        if (!threadId) return
        set((state) => ({
            pendingStreams: {
                ...state.pendingStreams,
                [threadId]: pending
            }
        }))
    },

    setTargetFromMessageId: (messageId) => set({ targetFromMessageId: messageId }),

    setTargetMode: (mode) => set({ targetMode: mode })
}))<|MERGE_RESOLUTION|>--- conflicted
+++ resolved
@@ -4,10 +4,7 @@
 interface ChatState {
     threadId: string | undefined
     files: File[]
-<<<<<<< HEAD
-=======
     input: string
->>>>>>> 6148c861
     rerenderTrigger: string
     lastProcessedDataIndex: number
     shouldUpdateQuery: boolean
@@ -30,19 +27,13 @@
     setPendingStream: (threadId: string, pending: boolean) => void
     setTargetFromMessageId: (messageId: string | undefined) => void
     setTargetMode: (mode: "normal" | "edit" | "retry") => void
-<<<<<<< HEAD
-=======
     setInput: (input: string) => void
->>>>>>> 6148c861
 }
 
 const initialState: ChatState = {
     threadId: undefined,
     files: [],
-<<<<<<< HEAD
-=======
     input: "",
->>>>>>> 6148c861
     rerenderTrigger: nanoid(),
     lastProcessedDataIndex: -1,
     shouldUpdateQuery: false,
@@ -61,10 +52,7 @@
     setLastProcessedDataIndex: (lastProcessedDataIndex) => set({ lastProcessedDataIndex }),
     setShouldUpdateQuery: (shouldUpdateQuery) => set({ shouldUpdateQuery }),
     setSkipNextDataCheck: (skipNextDataCheck) => set({ skipNextDataCheck }),
-<<<<<<< HEAD
-=======
     setInput: (input) => set({ input }),
->>>>>>> 6148c861
 
     resetChat: () => {
         set({
