import { betterAuth } from "better-auth"
import { drizzleAdapter } from "better-auth/adapters/drizzle"
import { emailOTP } from "better-auth/plugins"

import { db } from "@/database/db"
import * as schema from "@/database/schema"
import { jwt } from "better-auth/plugins/jwt"
import { sendOTPEmail } from "./email"

export const auth = betterAuth({
    trustedOrigins: [
<<<<<<< HEAD
        "https://intern3.chat",
        "http://localhost:3000",
        "http://100.109.174.103:3000",
        "https://localhost:3000",
        "https://100.109.174.103:3000"
    ],
    baseURL:
        process.env.NODE_ENV === "production" ? "https://intern3.chat" : "http://localhost:3000",
=======
        "*.intern3.chat",
        process.env.VERCEL_URL!,
        "https://intern3.chat",
        "http://localhost:3000",
        "https://localhost:3000"
    ].filter(Boolean),
    baseURL: process.env.VITE_BETTER_AUTH_URL || "http://localhost:3000",

>>>>>>> 4a83e630
    database: drizzleAdapter(db, {
        provider: "pg",
        usePlural: true,
        schema
    }),
    socialProviders: {
        google: {
            clientId: process.env.GOOGLE_CLIENT_ID || "",
            clientSecret: process.env.GOOGLE_CLIENT_SECRET || ""
        },
        github: {
            clientId: process.env.GITHUB_CLIENT_ID || "",
            clientSecret: process.env.GITHUB_CLIENT_SECRET || ""
        },
        twitch: {
            clientId: process.env.TWITCH_CLIENT_ID as string,
            clientSecret: process.env.TWITCH_CLIENT_SECRET as string
        }
    },
    plugins: [
        emailOTP({
            async sendVerificationOTP({ email, otp, type }) {
                await sendOTPEmail({ email, otp, type })
            },
            otpLength: 6,
            expiresIn: 300, // 5 minutes
            allowedAttempts: 3
        }),
        jwt({
            jwt: {
                audience: "intern3",
                expirationTime: "6h"
            },
            jwks: {
                keyPairConfig: {
                    alg: "RS256",
                    modulusLength: 2048,
                    // @ts-expect-error required for convex
                    extractable: true
                }
            }
        })
    ]
})<|MERGE_RESOLUTION|>--- conflicted
+++ resolved
@@ -9,16 +9,6 @@
 
 export const auth = betterAuth({
     trustedOrigins: [
-<<<<<<< HEAD
-        "https://intern3.chat",
-        "http://localhost:3000",
-        "http://100.109.174.103:3000",
-        "https://localhost:3000",
-        "https://100.109.174.103:3000"
-    ],
-    baseURL:
-        process.env.NODE_ENV === "production" ? "https://intern3.chat" : "http://localhost:3000",
-=======
         "*.intern3.chat",
         process.env.VERCEL_URL!,
         "https://intern3.chat",
@@ -27,7 +17,6 @@
     ].filter(Boolean),
     baseURL: process.env.VITE_BETTER_AUTH_URL || "http://localhost:3000",
 
->>>>>>> 4a83e630
     database: drizzleAdapter(db, {
         provider: "pg",
         usePlural: true,
