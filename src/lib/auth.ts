--- conflicted
+++ resolved
@@ -13,7 +13,6 @@
         usePlural: true,
         schema
     }),
-<<<<<<< HEAD
     socialProviders: {
         google: {
             clientId: process.env.GOOGLE_CLIENT_ID || "",
@@ -22,29 +21,20 @@
         github: {
             clientId: process.env.GITHUB_CLIENT_ID || "",
             clientSecret: process.env.GITHUB_CLIENT_SECRET || ""
-=======
-    emailAndPassword: {
-        enabled: true,
-        // requireEmailVerification: true,
-        requireEmailVerification: false,
-        sendResetPassword: async (data, request) => {
-            await sendPasswordResetEmail(data)
->>>>>>> d217d540
         }
     },
     plugins: [
         genericOAuth({
             config: [
                 {
-                    providerId: "atlassian",
-                    clientId: process.env.ATLASSIAN_CLIENT_ID as string,
-                    clientSecret: process.env.ATLASSIAN_CLIENT_SECRET as string,
+                    providerId: "twitch",
+                    clientId: process.env.TWITCH_CLIENT_ID as string,
+                    clientSecret: process.env.TWITCH_CLIENT_SECRET as string,
 
-                    authorizationUrl:
-                        "https://auth.atlassian.com/authorize?audience=api.atlassian.com&prompt=consent",
-                    tokenUrl: "https://auth.atlassian.com/oauth/token",
-                    redirectURI: "https://intern3.chat/api/auth/oauth2/callback/atlassian",
-                    scopes: ["read:me"]
+                    authorizationUrl: "https://id.twitch.tv/oauth2/authorize",
+                    tokenUrl: "https://id.twitch.tv/oauth2/token",
+                    redirectURI: "https://intern3.chat/api/auth/oauth2/callback/twitch",
+                    scopes: ["user:read:email"]
                 }
             ]
         }),
