import { api } from "@/convex/_generated/api"
import type { Id } from "@/convex/_generated/dataModel"
import { backendToUiMessages } from "@/convex/lib/backend_to_ui_messages"
<<<<<<< HEAD
=======
import type { SharedThread, Thread } from "@/convex/schema"
>>>>>>> 6148c861
import { useToken } from "@/hooks/auth-hooks"
import { useAutoResume } from "@/hooks/use-auto-resume"
import { browserEnv } from "@/lib/browser-env"
import { useChatStore } from "@/lib/chat-store"
import { useModelStore } from "@/lib/model-store"
import { type Message, useChat } from "@ai-sdk/react"
import { useQueryClient } from "@tanstack/react-query"
import { useQuery as useConvexQuery } from "convex/react"
<<<<<<< HEAD
import { nanoid } from "nanoid"
import { useCallback, useMemo, useRef } from "react"

interface UseChatIntegrationProps {
    threadId: string | undefined
}

export function useChatIntegration({ threadId }: UseChatIntegrationProps) {
    const tokenData = useToken()
    const queryClient = useQueryClient()
    const { selectedModel, enabledTools } = useModelStore()
    const { rerenderTrigger, shouldUpdateQuery, setShouldUpdateQuery, triggerRerender } =
        useChatStore()
    const seededNextId = useRef<string | null>(null)

    const threadMessages = useConvexQuery(
        api.threads.getThreadMessages,
        threadId ? { threadId: threadId as Id<"threads"> } : "skip"
    )

    const thread = useConvexQuery(
        api.threads.getThread,
        threadId ? { threadId: threadId as Id<"threads"> } : "skip"
    )

    const initialMessages = useMemo(() => {
        if (!threadMessages || "error" in threadMessages) return []
        return backendToUiMessages(threadMessages)
    }, [threadMessages])

    const chatHelpers = useChat({
        id: threadId === undefined ? `new_chat_${rerenderTrigger}` : threadId,
        headers: {
            authorization: `Bearer ${tokenData.token}`
        },
        experimental_throttle: 50,
        experimental_prepareRequestBody(body) {
            if (threadId) {
                useChatStore.getState().setPendingStream(threadId, true)
            }
            const proposedNewAssistantId = nanoid()
            seededNextId.current = proposedNewAssistantId

=======
import type { Infer } from "convex/values"
import { nanoid } from "nanoid"
import { useCallback, useMemo, useRef } from "react"

export function useChatIntegration<IsShared extends boolean>({
    threadId,
    sharedThreadId,
    isShared
}: {
    threadId: string | undefined
    sharedThreadId?: string | undefined
    isShared?: IsShared
}) {
    const tokenData = useToken()
    const queryClient = useQueryClient()
    const { selectedModel, enabledTools } = useModelStore()
    const { rerenderTrigger, shouldUpdateQuery, setShouldUpdateQuery, triggerRerender } =
        useChatStore()
    const seededNextId = useRef<string | null>(null)

    // For regular threads, use getThreadMessages
    const threadMessages = useConvexQuery(
        api.threads.getThreadMessages,
        !isShared && threadId ? { threadId: threadId as Id<"threads"> } : "skip"
    )

    // For shared threads, get the shared thread data
    const sharedThread = useConvexQuery(
        api.threads.getSharedThread,
        isShared && sharedThreadId
            ? { sharedThreadId: sharedThreadId as Id<"sharedThreads"> }
            : "skip"
    )

    const thread = useConvexQuery(
        api.threads.getThread,
        !isShared && threadId ? { threadId: threadId as Id<"threads"> } : "skip"
    )

    const initialMessages = useMemo(() => {
        if (isShared) {
            if (!sharedThread?.messages) return []
            // Shared thread messages need threadId for compatibility
            return backendToUiMessages(
                sharedThread.messages.map((msg) => ({
                    ...msg,
                    threadId: sharedThreadId as Id<"threads">
                }))
            )
        }

        if (!threadMessages || "error" in threadMessages) return []
        return backendToUiMessages(threadMessages)
    }, [threadMessages, sharedThread, isShared, sharedThreadId])

    const chatHelpers = useChat({
        id: isShared
            ? `shared_${sharedThreadId}`
            : threadId === undefined
              ? `new_chat_${rerenderTrigger}`
              : threadId,
        headers: isShared
            ? {}
            : {
                  authorization: `Bearer ${tokenData.token}`
              },
        experimental_throttle: 50,
        experimental_prepareRequestBody(body) {
            // Skip request preparation for shared threads since they're read-only
            if (isShared) return null

            if (threadId) {
                useChatStore.getState().setPendingStream(threadId, true)
            }
            const proposedNewAssistantId = nanoid()
            seededNextId.current = proposedNewAssistantId

>>>>>>> 6148c861
            const messages = body.messages as Message[]
            const message = messages[messages.length - 1]
            return {
                ...body.requestBody,
                id: threadId,
                proposedNewAssistantId,
                model: selectedModel,
                message: {
                    parts: message?.parts,
                    role: message?.role,
                    messageId: message?.id
                },
                enabledTools
            }
        },
        initialMessages,
        onFinish: () => {
<<<<<<< HEAD
            if (shouldUpdateQuery) {
=======
            if (!isShared && shouldUpdateQuery) {
>>>>>>> 6148c861
                setShouldUpdateQuery(false)
                triggerRerender()
            }
        },
<<<<<<< HEAD
        api: `${browserEnv("VITE_CONVEX_API_URL")}/chat`,
=======
        api: isShared ? undefined : `${browserEnv("VITE_CONVEX_API_URL")}/chat`,
>>>>>>> 6148c861
        generateId: () => {
            if (seededNextId.current) {
                const id = seededNextId.current
                seededNextId.current = null
                return id
            }
            return nanoid()
        }
    })

    const customResume = useCallback(() => {
        console.log("[UCI:custom_resume]", {
            threadId: threadId?.slice(0, 8),
            backendMsgs: threadMessages && !("error" in threadMessages) ? threadMessages.length : 0,
            currentUIMsgs: chatHelpers.messages.length,
            initialMsgs: initialMessages.length
        })

        if (initialMessages.length > 0) {
            chatHelpers.setMessages(initialMessages)
            console.log("[UCI:messages_restored]", { count: initialMessages.length })
        }

        chatHelpers.experimental_resume()
    }, [
        chatHelpers.setMessages,
        chatHelpers.experimental_resume,
        initialMessages,
        threadMessages,
        threadId,
        chatHelpers.messages.length
    ])

    useAutoResume({
<<<<<<< HEAD
        autoResume: true,
=======
        autoResume: !isShared, // Skip auto resume for shared threads
>>>>>>> 6148c861
        thread: thread || undefined,
        threadId,
        experimental_resume: customResume,
        status: chatHelpers.status,
        threadMessages
    })

<<<<<<< HEAD
    return { ...chatHelpers, seededNextId }
=======
    return {
        ...chatHelpers,
        seededNextId,
        thread: (thread || sharedThread) as unknown as IsShared extends true
            ? Infer<typeof SharedThread>
            : Infer<typeof Thread>
    }
>>>>>>> 6148c861
}<|MERGE_RESOLUTION|>--- conflicted
+++ resolved
@@ -1,10 +1,7 @@
 import { api } from "@/convex/_generated/api"
 import type { Id } from "@/convex/_generated/dataModel"
 import { backendToUiMessages } from "@/convex/lib/backend_to_ui_messages"
-<<<<<<< HEAD
-=======
 import type { SharedThread, Thread } from "@/convex/schema"
->>>>>>> 6148c861
 import { useToken } from "@/hooks/auth-hooks"
 import { useAutoResume } from "@/hooks/use-auto-resume"
 import { browserEnv } from "@/lib/browser-env"
@@ -13,51 +10,6 @@
 import { type Message, useChat } from "@ai-sdk/react"
 import { useQueryClient } from "@tanstack/react-query"
 import { useQuery as useConvexQuery } from "convex/react"
-<<<<<<< HEAD
-import { nanoid } from "nanoid"
-import { useCallback, useMemo, useRef } from "react"
-
-interface UseChatIntegrationProps {
-    threadId: string | undefined
-}
-
-export function useChatIntegration({ threadId }: UseChatIntegrationProps) {
-    const tokenData = useToken()
-    const queryClient = useQueryClient()
-    const { selectedModel, enabledTools } = useModelStore()
-    const { rerenderTrigger, shouldUpdateQuery, setShouldUpdateQuery, triggerRerender } =
-        useChatStore()
-    const seededNextId = useRef<string | null>(null)
-
-    const threadMessages = useConvexQuery(
-        api.threads.getThreadMessages,
-        threadId ? { threadId: threadId as Id<"threads"> } : "skip"
-    )
-
-    const thread = useConvexQuery(
-        api.threads.getThread,
-        threadId ? { threadId: threadId as Id<"threads"> } : "skip"
-    )
-
-    const initialMessages = useMemo(() => {
-        if (!threadMessages || "error" in threadMessages) return []
-        return backendToUiMessages(threadMessages)
-    }, [threadMessages])
-
-    const chatHelpers = useChat({
-        id: threadId === undefined ? `new_chat_${rerenderTrigger}` : threadId,
-        headers: {
-            authorization: `Bearer ${tokenData.token}`
-        },
-        experimental_throttle: 50,
-        experimental_prepareRequestBody(body) {
-            if (threadId) {
-                useChatStore.getState().setPendingStream(threadId, true)
-            }
-            const proposedNewAssistantId = nanoid()
-            seededNextId.current = proposedNewAssistantId
-
-=======
 import type { Infer } from "convex/values"
 import { nanoid } from "nanoid"
 import { useCallback, useMemo, useRef } from "react"
@@ -135,7 +87,6 @@
             const proposedNewAssistantId = nanoid()
             seededNextId.current = proposedNewAssistantId
 
->>>>>>> 6148c861
             const messages = body.messages as Message[]
             const message = messages[messages.length - 1]
             return {
@@ -153,20 +104,12 @@
         },
         initialMessages,
         onFinish: () => {
-<<<<<<< HEAD
-            if (shouldUpdateQuery) {
-=======
             if (!isShared && shouldUpdateQuery) {
->>>>>>> 6148c861
                 setShouldUpdateQuery(false)
                 triggerRerender()
             }
         },
-<<<<<<< HEAD
-        api: `${browserEnv("VITE_CONVEX_API_URL")}/chat`,
-=======
         api: isShared ? undefined : `${browserEnv("VITE_CONVEX_API_URL")}/chat`,
->>>>>>> 6148c861
         generateId: () => {
             if (seededNextId.current) {
                 const id = seededNextId.current
@@ -201,11 +144,7 @@
     ])
 
     useAutoResume({
-<<<<<<< HEAD
-        autoResume: true,
-=======
         autoResume: !isShared, // Skip auto resume for shared threads
->>>>>>> 6148c861
         thread: thread || undefined,
         threadId,
         experimental_resume: customResume,
@@ -213,9 +152,6 @@
         threadMessages
     })
 
-<<<<<<< HEAD
-    return { ...chatHelpers, seededNextId }
-=======
     return {
         ...chatHelpers,
         seededNextId,
@@ -223,5 +159,4 @@
             ? Infer<typeof SharedThread>
             : Infer<typeof Thread>
     }
->>>>>>> 6148c861
 }