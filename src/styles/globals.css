--- conflicted
+++ resolved
@@ -20,11 +20,7 @@
     --muted-foreground: oklch(0.556 0 0);
     --accent: oklch(0.97 0 0);
     --accent-foreground: oklch(0.205 0 0);
-<<<<<<< HEAD
-    --destructive: oklch(0.577 0.245 27.325);
-=======
     --destructive: oklch(0.985 0 0);
->>>>>>> 6148c861
     --border: oklch(0.922 0 0);
     --input: oklch(0.922 0 0);
     --ring: oklch(0.708 0 0);
