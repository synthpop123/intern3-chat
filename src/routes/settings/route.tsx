--- conflicted
+++ resolved
@@ -7,11 +7,7 @@
 import { useConvexQuery } from "@convex-dev/react-query"
 import { Outlet, createFileRoute, redirect, useLocation } from "@tanstack/react-router"
 import { Link } from "@tanstack/react-router"
-<<<<<<< HEAD
-import { ArrowLeft, BarChart3, Key, PaintBucket, Paperclip, User } from "lucide-react"
-=======
-import { ArrowLeft, BarChart3, Bot, Key, PaintBucket, User } from "lucide-react"
->>>>>>> cf9e0ba8
+import { ArrowLeft, BarChart3, Bot, Key, PaintBucket, Paperclip, User } from "lucide-react"
 import type { ReactNode } from "react"
 
 interface SettingsLayoutProps {
