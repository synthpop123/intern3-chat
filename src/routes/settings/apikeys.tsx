--- conflicted
+++ resolved
@@ -36,11 +36,7 @@
     },
     {
         id: "google",
-<<<<<<< HEAD
-        name: "Google AI",
-=======
         name: "Google",
->>>>>>> 6148c861
         description: "Access Gemini and other Google AI models",
         placeholder: "AIza..."
     }
@@ -69,7 +65,6 @@
             </SettingsLayout>
         )
     }
-<<<<<<< HEAD
 
     const handleAddKey = async () => {
         if (!newKey.key.trim()) {
@@ -85,25 +80,7 @@
                 apiKey: newKey.key
             })
 
-            setNewKey({ provider: "openai", key: "" })
-=======
-
-    const handleAddKey = async () => {
-        if (!newKey.key.trim()) {
-            toast.error("Please enter a valid API key")
-            return
-        }
-
-        setLoading(true)
-
-        try {
-            await storeApiKey({
-                provider: newKey.provider,
-                apiKey: newKey.key
-            })
-
             setNewKey({ provider: newKey.provider, key: "" })
->>>>>>> 6148c861
             setAddingKey(null)
 
             toast.success(
@@ -240,32 +217,6 @@
 
                                     <div className="flex gap-2">
                                         {existingKey && !isAdding && (
-<<<<<<< HEAD
-                                            <>
-                                                <Button
-                                                    variant="outline"
-                                                    size="sm"
-                                                    onClick={() => {
-                                                        setAddingKey(provider.id)
-                                                        setNewKey({
-                                                            provider: provider.id,
-                                                            key: ""
-                                                        })
-                                                    }}
-                                                >
-                                                    Update
-                                                </Button>
-                                                <Button
-                                                    variant="outline"
-                                                    size="sm"
-                                                    onClick={() => handleDeleteKey(existingKey.id)}
-                                                    className="text-destructive hover:text-destructive"
-                                                >
-                                                    <Trash2 className="mr-2 h-4 w-4" />
-                                                    Delete
-                                                </Button>
-                                            </>
-=======
                                             <Button
                                                 variant="outline"
                                                 size="sm"
@@ -275,7 +226,6 @@
                                                 <Trash2 className="h-4 w-4" />
                                                 Delete
                                             </Button>
->>>>>>> 6148c861
                                         )}
                                         {!existingKey && !isAdding && (
                                             <Button
@@ -287,11 +237,7 @@
                                                 }}
                                                 disabled={isAdding}
                                             >
-<<<<<<< HEAD
-                                                <Plus className="mr-2 h-4 w-4" />
-=======
                                                 <Plus className="h-4 w-4" />
->>>>>>> 6148c861
                                                 Add Key
                                             </Button>
                                         )}
