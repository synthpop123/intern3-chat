import {
    type ErrorComponentProps,
    Outlet,
    createFileRoute,
    useParams
} from "@tanstack/react-router"

import { Header } from "@/components/header"
import { ThreadsSidebar } from "@/components/threads-sidebar"
import { SidebarInset, SidebarProvider } from "@/components/ui/sidebar"

export const Route = createFileRoute("/_chat")({
    component: ChatLayout
})

function ChatLayout() {
    const params = useParams({ strict: false })
    const threadId = params.threadId

    return (
        <SidebarProvider>
            <ThreadsSidebar />
            <SidebarInset>
<<<<<<< HEAD
                <div className="flex min-h-screen flex-col">
                    <Header />
=======
                <div className="flex min-h-svh flex-col">
                    <Header threadId={threadId} />
>>>>>>> 6148c861
                    <Outlet />
                </div>
            </SidebarInset>
        </SidebarProvider>
    )
}

export const ChatErrorBoundary = ({ error, info, reset }: ErrorComponentProps) => {
    const isNotFound = error.message.includes("ArgumentValidationError")

    return (
        <div className="relative mb-80 flex h-[calc(100vh-64px)] flex-col items-center justify-center">
            <div className="text-center">
                {isNotFound ? (
                    <>
                        <h1 className="mb-4 font-bold text-4xl text-muted-foreground">404</h1>
                        <p className="mb-6 text-lg text-muted-foreground">Thread not found</p>
                        <p className="text-muted-foreground text-sm">
                            The thread you're looking for doesn't exist or has been deleted.
                        </p>
                    </>
                ) : (
                    <>
                        <h1 className="mb-4 font-bold text-2xl text-muted-foreground">
                            Something went wrong
                        </h1>
                        <p className="text-muted-foreground text-sm">
                            An error occurred while loading this page.
                        </p>
                    </>
                )}
            </div>
        </div>
    )
}<|MERGE_RESOLUTION|>--- conflicted
+++ resolved
@@ -21,13 +21,8 @@
         <SidebarProvider>
             <ThreadsSidebar />
             <SidebarInset>
-<<<<<<< HEAD
-                <div className="flex min-h-screen flex-col">
-                    <Header />
-=======
                 <div className="flex min-h-svh flex-col">
                     <Header threadId={threadId} />
->>>>>>> 6148c861
                     <Outlet />
                 </div>
             </SidebarInset>
