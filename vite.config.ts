import path from "node:path"
import tailwindcss from "@tailwindcss/vite"
// vite.config.ts
import { tanstackStart } from "@tanstack/react-start/plugin/vite"
import { defineConfig } from "vite"
<<<<<<< HEAD
import mkcert from "vite-plugin-mkcert"
=======
import analyzer from "vite-bundle-analyzer"
>>>>>>> 4a83e630
import svgr from "vite-plugin-svgr"
import tsConfigPaths from "vite-tsconfig-paths"

export default defineConfig({
    resolve: {
        alias: {
            "@/convex": path.resolve(__dirname, "./convex"),
            "@": path.resolve(__dirname, "./src"),
            "micromark-extension-math": "micromark-extension-llm-math"
        }
    },
    server: {
        proxy: {}
    },
    plugins: [
<<<<<<< HEAD
        (process.env.HTTPS && mkcert()) || null,
=======
        (process.env.ANALYZE && analyzer()) || null,
>>>>>>> 4a83e630
        tanstackStart({
            target: "vercel",
            react: {
                babel: {
                    plugins: [
                        [
                            "babel-plugin-react-compiler",
                            {
                                sources: (filename: string) => {
                                    if (
                                        // https://github.com/lucide-icons/lucide/issues/2386
                                        filename.includes("email")
                                    ) {
                                        return false
                                    }

                                    return true
                                }
                            }
                        ]
                    ]
                }
            }
        }),

        tsConfigPaths({
            projects: ["./tsconfig.json"]
        }),
        tailwindcss(),
        svgr({ include: "**/*.svg" })
    ]
})<|MERGE_RESOLUTION|>--- conflicted
+++ resolved
@@ -3,11 +3,7 @@
 // vite.config.ts
 import { tanstackStart } from "@tanstack/react-start/plugin/vite"
 import { defineConfig } from "vite"
-<<<<<<< HEAD
-import mkcert from "vite-plugin-mkcert"
-=======
 import analyzer from "vite-bundle-analyzer"
->>>>>>> 4a83e630
 import svgr from "vite-plugin-svgr"
 import tsConfigPaths from "vite-tsconfig-paths"
 
@@ -23,11 +19,7 @@
         proxy: {}
     },
     plugins: [
-<<<<<<< HEAD
-        (process.env.HTTPS && mkcert()) || null,
-=======
         (process.env.ANALYZE && analyzer()) || null,
->>>>>>> 4a83e630
         tanstackStart({
             target: "vercel",
             react: {
